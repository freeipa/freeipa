--- conflicted
+++ resolved
@@ -355,7 +355,12 @@
             h.register_function(f.delete_group)
             h.register_function(f.attrs_to_labels)
             h.register_function(f.group_members)
-<<<<<<< HEAD
+            h.register_function(f.get_ipa_config)
+            h.register_function(f.update_ipa_config)
+            h.register_function(f.get_password_policy)
+            h.register_function(f.update_password_policy)
+            h.register_function(f.add_service_principal)
+            h.register_function(f.get_keytab)
             h.register_function(f.get_radius_client_by_ip_addr)
             h.register_function(f.add_radius_client)
             h.register_function(f.update_radius_client)
@@ -366,14 +371,6 @@
             h.register_function(f.update_radius_profile)
             h.register_function(f.delete_radius_profile)
             h.register_function(f.find_radius_profiles)
-=======
-            h.register_function(f.get_ipa_config)
-            h.register_function(f.update_ipa_config)
-            h.register_function(f.get_password_policy)
-            h.register_function(f.update_password_policy)
-            h.register_function(f.add_service_principal)
-            h.register_function(f.get_keytab)
->>>>>>> 2e7f629d
             h.handle_request(req)
         finally:
              pass
